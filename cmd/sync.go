// SPDX-FileCopyrightText: 2024 SAP SE or an SAP affiliate company and Greenhouse contributors
// SPDX-License-Identifier: Apache-2.0

package cmd

import (
	"bytes"
	"crypto/sha256"
	"encoding/hex"
	"encoding/json"
	"fmt"
	"log"
	"maps"
	"strings"

	"github.com/cloudoperators/greenhouse/api/v1alpha1"
	"github.com/spf13/cobra"
	"k8s.io/apimachinery/pkg/runtime"
	"k8s.io/client-go/tools/clientcmd"
	clientcmdapi "k8s.io/client-go/tools/clientcmd/api"
	"sigs.k8s.io/controller-runtime/pkg/client"
)

var (
	greenhouseClusterKubeconfig string
	greenhouseClusterContext    string
	greenhouseClusterNamespace  string
	remoteClusterKubeconfig     string
	remoteClusterName           string
	prefix                      string
	mergeIdenticalUsers         bool
)

func init() {
	syncCmd.Flags().StringVarP(&greenhouseClusterKubeconfig, "greenhouse-cluster-kubeconfig", "k", clientcmd.RecommendedHomeFile, "kubeconfig file path for Greenhouse cluster")
	syncCmd.Flags().StringVarP(&greenhouseClusterContext, "greenhouse-cluster-context", "c", "", "context in greenhouse-cluster-kubeconfig, the context in the file is used if this flag is not set")
	syncCmd.Flags().StringVarP(&greenhouseClusterNamespace, "greenhouse-cluster-namespace", "n", "", "namespace for greenhouse-cluster-kubeconfig, it is the same value as Greenhouse organization")
	syncCmd.MarkFlagRequired("greenhouse-cluster-namespace")
	syncCmd.Flags().StringVarP(&remoteClusterKubeconfig, "remote-cluster-kubeconfig", "r", clientcmd.RecommendedHomeFile, "kubeconfig file path for remote clusters")
	syncCmd.Flags().StringVar(&remoteClusterName, "remote-cluster-name", "", "name of the remote cluster, if not set all clusters are retrieved")
	syncCmd.Flags().StringVar(&prefix, "prefix", "cloudctl", "prefix for kubeconfig entries. it is used to separate and manage the entries of this tool only")
	syncCmd.Flags().BoolVar(&mergeIdenticalUsers, "merge-identical-users", true, "merge identical user information in kubeconfig file so that you only login once for the clusters that share the same auth info")
}

var syncCmd = &cobra.Command{
	Use:   "sync",
	Short: "Fetches kubeconfigs of remote clusters from Greenhouse cluster and merges them into your local config",
	RunE:  runSync,
}

func runSync(cmd *cobra.Command, args []string) error {
	centralConfig, err := clientcmd.BuildConfigFromFlags("", greenhouseClusterKubeconfig)
	if err != nil {
		return fmt.Errorf("failed to build greenhouse kubeconfig: %w", err)
	}

	if greenhouseClusterContext != "" {
		centralConfig, err = configWithContext(greenhouseClusterContext, greenhouseClusterKubeconfig)
		if err != nil {
			return fmt.Errorf("failed to build greenhouse kubeconfig with context %s: %w", greenhouseClusterContext, err)
		}
	}

	// Create a scheme and register Greenhouse types.
	scheme := runtime.NewScheme()
	if err := v1alpha1.AddToScheme(scheme); err != nil {
		return fmt.Errorf("failed to add greenhouse scheme: %w", err)
	}

	// Create a typed client.
	c, err := client.New(centralConfig, client.Options{Scheme: scheme})
	if err != nil {
		return fmt.Errorf("failed to create client: %w", err)
	}

	ctx := cmd.Context()
	var clusterKubeconfigs []v1alpha1.ClusterKubeconfig

	// If a specific remote cluster name is provided, fetch that single resource;
	// otherwise, list all ClusterKubeconfigs in the given namespace.
	if remoteClusterName != "" {
		var ckc v1alpha1.ClusterKubeconfig
		if err := c.Get(ctx, client.ObjectKey{Namespace: greenhouseClusterNamespace, Name: remoteClusterName}, &ckc); err != nil {
			return fmt.Errorf("failed to get ClusterKubeconfig %q: %w", remoteClusterName, err)
		}
		clusterKubeconfigs = append(clusterKubeconfigs, ckc)
	} else {
		var list v1alpha1.ClusterKubeconfigList
		if err := c.List(ctx, &list, client.InNamespace(greenhouseClusterNamespace)); err != nil {
			return fmt.Errorf("failed to list ClusterKubeconfigs: %w", err)
		}
		clusterKubeconfigs = list.Items
	}
	if len(clusterKubeconfigs) == 0 {
		log.Println("No ClusterKubeconfigs found to sync.")
		return nil
	}

	localConfig, err := clientcmd.LoadFromFile(remoteClusterKubeconfig)
	if err != nil {
		return fmt.Errorf("failed to load local kubeconfig: %w", err)
	}

	if localConfig == nil {
		localConfig = clientcmdapi.NewConfig()
	}

	serverConfig, err := buildIncomingKubeconfig(clusterKubeconfigs)
	if err != nil {
		return fmt.Errorf("failed to create server config: %w", err)
	}

	err = mergeKubeconfig(localConfig, serverConfig)
	if err != nil {
		return fmt.Errorf(`failed to merge ClusterKubeconfig: %w`, err)
	}

	err = writeConfig(localConfig, remoteClusterKubeconfig)
	if err != nil {
		return fmt.Errorf("failed to write merged kubeconfig: %w", err)
	}

	log.Println("Successfully synced and merged into your local config.")
	return nil
}

// buildIncomingKubeconfig converts the list of typed ClusterKubeconfig objects
// into a clientcmdapi.Config.
func buildIncomingKubeconfig(items []v1alpha1.ClusterKubeconfig) (*clientcmdapi.Config, error) {
	kubeconfig := clientcmdapi.NewConfig()

	for _, ckc := range items {
		// Add all contexts
		for _, ctxItem := range ckc.Spec.Kubeconfig.Contexts {
			kubeconfig.Contexts[ctxItem.Name] = &clientcmdapi.Context{
				Cluster:   ctxItem.Context.Cluster,
				AuthInfo:  ctxItem.Context.AuthInfo,
				Namespace: ctxItem.Context.Namespace,
			}
		}

		// Add all users (auth infos)
		for _, authItem := range ckc.Spec.Kubeconfig.AuthInfo {
			// Preserve the same data shape; exclude nothing here (merging will handle dedupe)
			authProvider := authItem.AuthInfo.AuthProvider
			kubeconfig.AuthInfos[authItem.Name] = &clientcmdapi.AuthInfo{
				ClientCertificateData: authItem.AuthInfo.ClientCertificateData,
				ClientKeyData:         authItem.AuthInfo.ClientKeyData,
				AuthProvider:          &authProvider,
			}
		}

<<<<<<< HEAD
		// Add all clusters
		for _, clusterItem := range ckc.Spec.Kubeconfig.Clusters {
=======
		if len(ckc.Spec.Kubeconfig.Clusters) > 0 {
			clusterItem := ckc.Spec.Kubeconfig.Clusters[0]

>>>>>>> 923d2b15
			kubeconfig.Clusters[clusterItem.Name] = &clientcmdapi.Cluster{
				Server:                   clusterItem.Cluster.Server,
				CertificateAuthorityData: clusterItem.Cluster.CertificateAuthorityData,
			}

			// Add/overwrite a "labels" named extension with the labels from the ClusterKubeconfig metadata.
			if len(ckc.Labels) > 0 {
				labelsJSON, err := json.Marshal(ckc.Labels)
				if err != nil {
					return nil, fmt.Errorf("failed to marshal labels for cluster %q: %w", clusterItem.Name, err)
				}
				if kubeconfig.Clusters[clusterItem.Name].Extensions == nil {
					kubeconfig.Clusters[clusterItem.Name].Extensions = map[string]runtime.Object{}
				}
				kubeconfig.Clusters[clusterItem.Name].Extensions["labels"] = &runtime.Unknown{Raw: labelsJSON}
			}

		}
	}

	return kubeconfig, nil
}

func writeConfig(config *clientcmdapi.Config, filepath string) error {
	if err := clientcmd.WriteToFile(*config, filepath); err != nil {
		return fmt.Errorf("failed to write kubeconfig to %s: %w", filepath, err)
	}
	return nil
}

// managedNameFunc prefixes the given name with the configured prefix.
func managedNameFunc(name string) string {
	return fmt.Sprintf("%s:%s", prefix, name)
}

// unmanagedNameFunc removes the prefix from the given managed name.
// Returns the raw server-side name.
func unmanagedNameFunc(managedName string) string {
	return strings.TrimPrefix(managedName, prefix+":")
}

// isManaged checks if the given name is managed by cloudctl based on the prefix.
func isManaged(name string) bool {
	return strings.HasPrefix(name, prefix+":")
}

// authInfoEqual compares two AuthInfo objects, excluding "id-token" and "refresh-token".
func authInfoEqual(a, b *clientcmdapi.AuthInfo) bool {
	// Compare ClientCertificateData
	if !bytes.Equal(a.ClientCertificateData, b.ClientCertificateData) {
		return false
	}

	// Compare ClientKeyData
	if !bytes.Equal(a.ClientKeyData, b.ClientKeyData) {
		return false
	}

	// Compare AuthProvider, excluding "id-token" and "refresh-token"
	if a.AuthProvider == nil && b.AuthProvider != nil || a.AuthProvider != nil && b.AuthProvider == nil {
		return false
	}
	if a.AuthProvider != nil && b.AuthProvider != nil {
		// Compare AuthProvider Name
		if a.AuthProvider.Name != b.AuthProvider.Name {
			return false
		}

		// Compare AuthProvider Config excluding "id-token" and "refresh-token"
		aConfigFiltered := filterAuthProviderConfig(a.AuthProvider.Config)
		bConfigFiltered := filterAuthProviderConfig(b.AuthProvider.Config)
		if !maps.Equal(aConfigFiltered, bConfigFiltered) {
			return false
		}
	}

	return true
}

// filterAuthProviderConfig returns a copy of the config map excluding "id-token" and "refresh-token".
func filterAuthProviderConfig(config map[string]string) map[string]string {
	filtered := make(map[string]string)
	for k, v := range config {
		if k != "id-token" && k != "refresh-token" {
			filtered[k] = v
		}
	}
	return filtered
}

// generateAuthInfoKey creates a unique key for an AuthInfo based on specific AuthProvider fields,
// excluding "id-token" and "refresh-token". It uses "client-id", "client-secret",
// "auth-request-extra-params", and "extra-scopes" to generate the key.
func generateAuthInfoKey(authInfo *clientcmdapi.AuthInfo) string {
	if authInfo.AuthProvider == nil {
		// For AuthInfos without AuthProvider, use a different unique identifier
		// Here, we'll use the hash of ClientCertificateData and ClientKeyData
		h := sha256.New()
		h.Write(authInfo.ClientCertificateData)
		h.Write(authInfo.ClientKeyData)
		return fmt.Sprintf("cert:%s", hex.EncodeToString(h.Sum(nil)))
	}

	// Extract the required fields from AuthProvider Config
	clientID := authInfo.AuthProvider.Config["client-id"]
	clientSecret := authInfo.AuthProvider.Config["client-secret"]
	authRequestExtraParams := authInfo.AuthProvider.Config["auth-request-extra-params"]
	extraScopes := authInfo.AuthProvider.Config["extra-scopes"]

	// Concatenate the fields in a consistent order
	data := fmt.Sprintf("client-id:%s;client-secret:%s;auth-request-extra-params:%s;extra-scopes:%s",
		clientID, clientSecret, authRequestExtraParams, extraScopes)

	return data
}

func mergeKubeconfig(localConfig *clientcmdapi.Config, serverConfig *clientcmdapi.Config) error {
	// Merge Clusters
	for serverName, serverCluster := range serverConfig.Clusters {
		managedName := managedNameFunc(serverName)
		localCluster, exists := localConfig.Clusters[managedName]
		if !exists {
			// Add the managed cluster from serverConfig to localConfig
			localConfig.Clusters[managedName] = serverCluster
		} else {
			// Check if Server, CertificateAuthorityData or the labels extension has changed
			if localCluster.Server != serverCluster.Server ||
				!bytes.Equal(localCluster.CertificateAuthorityData, serverCluster.CertificateAuthorityData) ||
				!labelsExtensionEqual(localCluster.Extensions, serverCluster.Extensions) {
				localConfig.Clusters[managedName] = serverCluster
			}
		}
	}

	// Prepare a map to track unique AuthInfos if merging is enabled
	var authInfoMap map[string]string // key: unique identifier, value: managed AuthInfo name
	if mergeIdenticalUsers {
		authInfoMap = make(map[string]string)
	}

	// Merge AuthInfos
	for serverName, serverAuth := range serverConfig.AuthInfos {
		var managedAuthName string

		if mergeIdenticalUsers {
			// Generate a unique key based on AuthInfo excluding id-token and refresh-token
			uniqueKey := generateAuthInfoKey(serverAuth)
			hash := sha256.Sum256([]byte(uniqueKey))
			hashString := hex.EncodeToString(hash[:])[:16] // Using the first 16 chars for brevity
			managedAuthName = fmt.Sprintf("%s:auth-%s", prefix, hashString)

			// **Merge AuthInfo to preserve id-token and refresh-token**
			if existingAuth, exists := localConfig.AuthInfos[managedAuthName]; exists {
				mergedAuth := mergeAuthInfo(serverAuth, existingAuth)
				localConfig.AuthInfos[managedAuthName] = mergedAuth
			} else {
				localConfig.AuthInfos[managedAuthName] = serverAuth
			}

			authInfoMap[uniqueKey] = managedAuthName
		} else {
			// Without merging, manage AuthInfos normally
			managedAuthName = managedNameFunc(serverName)
			localAuth, exists := localConfig.AuthInfos[managedAuthName]
			if !exists {
				localConfig.AuthInfos[managedAuthName] = serverAuth
			} else {
				if !authInfoEqual(localAuth, serverAuth) {
					// **Merge AuthInfo to preserve id-token and refresh-token**
					mergedAuth := mergeAuthInfo(serverAuth, localAuth)
					localConfig.AuthInfos[managedAuthName] = mergedAuth
				}
			}
		}
	}

	// Merge Contexts
	for serverName, serverCtx := range serverConfig.Contexts {
		managedName := serverName // it is the same for context

		var managedAuthInfoName string
		if mergeIdenticalUsers {
			// Generate the unique key for the AuthInfo referenced by this context
			serverAuthName := serverCtx.AuthInfo
			serverAuth, exists := serverConfig.AuthInfos[serverAuthName]
			if !exists {
				return fmt.Errorf("AuthInfo %s referenced in context %s does not exist", serverAuthName, serverName)
			}
			uniqueKey := generateAuthInfoKey(serverAuth)
			var existsInMap bool
			managedAuthInfoName, existsInMap = authInfoMap[uniqueKey]
			if !existsInMap {
				// This should not happen as all AuthInfos should have been processed.
				// However, to be safe, generate a new managedAuthName
				hash := sha256.Sum256([]byte(uniqueKey))
				hashString := hex.EncodeToString(hash[:])[:16]
				managedAuthInfoName = fmt.Sprintf("%s:auth-%s", prefix, hashString)
				authInfoMap[uniqueKey] = managedAuthInfoName
				localConfig.AuthInfos[managedAuthInfoName] = serverAuth
			}
		} else {
			managedAuthInfoName = managedNameFunc(serverCtx.AuthInfo)
		}

		// Update Cluster name
		managedClusterName := managedNameFunc(serverCtx.Cluster)

		serverCtxCopy := serverCtx.DeepCopy()
		serverCtxCopy.Cluster = managedClusterName
		serverCtxCopy.AuthInfo = managedAuthInfoName

		localCtx, exists := localConfig.Contexts[managedName]
		if !exists {
			// Add the managed Context from serverConfig to localConfig
			localConfig.Contexts[managedName] = serverCtxCopy
		} else {
			// Check if Cluster, AuthInfo, or Namespace has changed
			if localCtx.Cluster != serverCtxCopy.Cluster ||
				localCtx.AuthInfo != serverCtxCopy.AuthInfo ||
				localCtx.Namespace != serverCtxCopy.Namespace {
				localConfig.Contexts[managedName] = serverCtxCopy
			}
		}
	}

	// Delete managed Clusters not present in serverConfig
	for localName := range localConfig.Clusters {
		if isManaged(localName) {
			// Derive the server-side name by stripping the prefix
			serverName := unmanagedNameFunc(localName)
			if _, exists := serverConfig.Clusters[serverName]; !exists {
				delete(localConfig.Clusters, localName)
			}
		}
	}

	// Delete managed AuthInfos not present in serverConfig
	for localName := range localConfig.AuthInfos {
		if isManaged(localName) {
			if mergeIdenticalUsers {
				// If merging, keep AuthInfos that are mapped
				found := false
				for _, name := range authInfoMap {
					if name == localName {
						found = true
						break
					}
				}
				if !found {
					delete(localConfig.AuthInfos, localName)
				}
			} else {
				// Derive the server-side name by stripping the prefix
				serverName := unmanagedNameFunc(localName)
				if _, exists := serverConfig.AuthInfos[serverName]; !exists {
					delete(localConfig.AuthInfos, localName)
				}
			}
		}
	}

	// Delete managed Contexts not present in serverConfig
	for localName, localCtx := range localConfig.Contexts {
		if isManaged(localName) {
			// Derive the server-side name by stripping the prefix
			serverName := unmanagedNameFunc(localName)
			if _, exists := serverConfig.Contexts[serverName]; !exists {
				delete(localConfig.Contexts, localName)
			} else {
				// Additionally, verify that the context's Cluster and AuthInfo are still managed
				serverCtx := serverConfig.Contexts[serverName]
				expectedCluster := managedNameFunc(serverCtx.Cluster)
				var expectedAuthInfo string
				if mergeIdenticalUsers {
					serverAuthName := serverCtx.AuthInfo
					serverAuth, exists := serverConfig.AuthInfos[serverAuthName]
					if !exists {
						delete(localConfig.Contexts, localName)
						continue
					}
					uniqueKey := generateAuthInfoKey(serverAuth)
					mappedName, exists := authInfoMap[uniqueKey]
					if !exists {
						delete(localConfig.Contexts, localName)
						continue
					}
					expectedAuthInfo = mappedName
				} else {
					expectedAuthInfo = managedNameFunc(serverCtx.AuthInfo)
				}

				if localCtx.Cluster != expectedCluster || localCtx.AuthInfo != expectedAuthInfo {
					delete(localConfig.Contexts, localName)
				}
			}
		}
	}

	return nil
}

// Helper function to merge AuthInfo objects while preserving id-token and refresh-token
func mergeAuthInfo(serverAuth, localAuth *clientcmdapi.AuthInfo) *clientcmdapi.AuthInfo {
	if localAuth == nil {
		// If there's no local AuthInfo, return the server AuthInfo as is
		return serverAuth
	}

	// Create a copy of the serverAuth to avoid mutating the original
	mergedAuth := serverAuth.DeepCopy()

	// Preserve id-token and refresh-token from localAuth
	if localAuth.AuthProvider != nil && mergedAuth.AuthProvider != nil {
		// Ensure the merged config map is initialized to avoid panics on assignment
		if mergedAuth.AuthProvider.Config == nil {
			mergedAuth.AuthProvider.Config = make(map[string]string)
		}
		if idToken, exists := localAuth.AuthProvider.Config["id-token"]; exists {
			mergedAuth.AuthProvider.Config["id-token"] = idToken
		}
		if refreshToken, exists := localAuth.AuthProvider.Config["refresh-token"]; exists {
			mergedAuth.AuthProvider.Config["refresh-token"] = refreshToken
		}
	}

	// Additionally, preserve other fields if necessary.
	// For example, ClientCertificateData and ClientKeyData are already handled

	return mergedAuth
<<<<<<< HEAD
=======
}

// labelsExtensionEqual returns true if the \"labels\" named extension is equal in both maps.
func labelsExtensionEqual(a, b map[string]runtime.Object) bool {
	ar := extensionRaw(a, "labels")
	br := extensionRaw(b, "labels")
	return bytes.Equal(ar, br)
}

// extensionRaw extracts the raw JSON bytes for the given extension name, if present.
func extensionRaw(m map[string]runtime.Object, name string) []byte {
	if m == nil {
		return nil
	}
	obj, ok := m[name]
	if !ok || obj == nil {
		return nil
	}
	switch t := obj.(type) {
	case *runtime.Unknown:
		return bytes.TrimSpace(t.Raw)
	default:
		b, err := json.Marshal(t)
		if err != nil {
			return nil
		}
		return bytes.TrimSpace(b)
	}
}

func configWithContext(context, kubeconfigPath string) (*rest.Config, error) {
	return clientcmd.NewNonInteractiveDeferredLoadingClientConfig(
		&clientcmd.ClientConfigLoadingRules{ExplicitPath: kubeconfigPath},
		&clientcmd.ConfigOverrides{
			CurrentContext: context,
		}).ClientConfig()
>>>>>>> 923d2b15
}<|MERGE_RESOLUTION|>--- conflicted
+++ resolved
@@ -150,14 +150,9 @@
 			}
 		}
 
-<<<<<<< HEAD
 		// Add all clusters
 		for _, clusterItem := range ckc.Spec.Kubeconfig.Clusters {
-=======
-		if len(ckc.Spec.Kubeconfig.Clusters) > 0 {
-			clusterItem := ckc.Spec.Kubeconfig.Clusters[0]
-
->>>>>>> 923d2b15
+
 			kubeconfig.Clusters[clusterItem.Name] = &clientcmdapi.Cluster{
 				Server:                   clusterItem.Cluster.Server,
 				CertificateAuthorityData: clusterItem.Cluster.CertificateAuthorityData,
@@ -487,8 +482,6 @@
 	// For example, ClientCertificateData and ClientKeyData are already handled
 
 	return mergedAuth
-<<<<<<< HEAD
-=======
 }
 
 // labelsExtensionEqual returns true if the \"labels\" named extension is equal in both maps.
@@ -525,5 +518,4 @@
 		&clientcmd.ConfigOverrides{
 			CurrentContext: context,
 		}).ClientConfig()
->>>>>>> 923d2b15
 }